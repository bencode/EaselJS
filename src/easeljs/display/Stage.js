--- conflicted
+++ resolved
@@ -132,13 +132,8 @@
 	* is passed in, or if the browser does not support the specified MIME type, the default value will be used.
 	* @returns a Base64 encoded image.
 	* @type String
-<<<<<<< HEAD
-	**/
-	p.toImageData = function(backgroundColor, mimeType) {
-=======
 	**/	
 	p.toDataURL = function(backgroundColor, mimeType) {
->>>>>>> abfafa53
 		if(!mimeType) {
 			mimeType = "image/png";
 		}
@@ -150,10 +145,10 @@
 		var data;
 
 		if(backgroundColor) {
-
+			
 			//get the current ImageData for the canvas.
 			data = ctx.getImageData(0, 0, w, h);
-
+			
 			//store the current globalCompositeOperation
 			var compositeOperation = ctx.globalCompositeOperation;
 
