--- conflicted
+++ resolved
@@ -1,392 +1,388 @@
-Version NEXT [Not Released]
-****************************************************************************************************
-CRITICAL (may break existing content):
-- modified behaviour of SpriteSheetBuilder.addFrame setupFunction, setupParams & setupScope params
-- removed the deprecated mousemove & mouseup events on MouseEvent
-
-*****
-OTHER:
-- added setupFunction, setupData, labelFunction to SpriteSheetBuilder.addMovieClip
-- added SpriteStage & SpriteContainer for WebGL rendering
-- changes to how BitmapText works to support WebGL
-- added WebGL examples
-- added .visible to Matrix2D for use by DOMElement
-- updates to how DisplayObject.snapToPixel & Stage.snapToPixelEnabled interact
-- major improvements to Stage.nextStage to better handle layered canvases
-- ButtonHelper now sets mouseChildren to false, and reverts to default cursor when disabled
-- fixed issue introduced in 0.7.1 where getObjectsUnderPoint ignore elements without mouse listeners
-- doc updates
-- display object tick events will now include delta, time, paused, and runTime properties if a tick event object is passed as the first param to Stage.update()
-- added Stage.tick()
-- added Event.set()
-<<<<<<< HEAD
+Version NEXT [Not Released]
+****************************************************************************************************
+CRITICAL (may break existing content):
+- modified behaviour of SpriteSheetBuilder.addFrame setupFunction, setupParams & setupScope params
+- removed the deprecated mousemove & mouseup events on MouseEvent
+
+*****
+OTHER:
+- added setupFunction, setupData, labelFunction to SpriteSheetBuilder.addMovieClip
+- added SpriteStage & SpriteContainer for WebGL rendering
+- changes to how BitmapText works to support WebGL
+- added WebGL examples
+- added .visible to Matrix2D for use by DOMElement
+- updates to how DisplayObject.snapToPixel & Stage.snapToPixelEnabled interact
+- major improvements to Stage.nextStage to better handle layered canvases
+- ButtonHelper now sets mouseChildren to false, and reverts to default cursor when disabled
+- fixed issue introduced in 0.7.1 where getObjectsUnderPoint ignore elements without mouse listeners
+- doc updates
+- display object tick events will now include delta, time, paused, and runTime properties if a tick event object is passed as the first param to Stage.update()
+- added Stage.tick()
+- added Event.set()
+- Added Bower support, including grunt task for automatically updating bower.json
 - mouse interactions and getObjectsUnderPoint now respect masks
-
-=======
-- Added Bower support, including grunt task for automatically updating bower.json
->>>>>>> 90c064eb
-
-
-Version 0.7.1 [December 12, 2013]
-****************************************************************************************************
-- fixed issue with mouseChildren not working with nested Containers
-- fixed issue where first call to Ticker.addEventListener() did not return the listener
-- added DisplayObject.tickEnabled & Container.tickChildren
-- fixed an issue related to modal dialogs and pointer position for mouse down
-- fixed an issue when calling gotoAndStop(animation) in the animationend event stack for the same animation
-- ColorMatrix no longer extends Array
-- fixed ColorMatrix.toArray(), .concat(), and .clone()
-- changed dblclick to use a canvas listener instead of global listener
-- added MouseEvent.localX/Y
-- fixed touch/multitouch in IE11
-- fixed issue with -1 mouse pointers (thanks cubica)
-- fixed issue with AlphaMapFilter (thanks Dave)
-- added willTrigger() to EventDispatcher
-- modified mouse event flow so items with no listeners are not checked for a hitTest.
-	- avoids unnecessary cross-domain issues introduced in EaselJS 0.7.0, when loaded images don't have any mouse listeners on them.
-- getObjectsUnderPoint() and getObjectUnderPoint() now account for hitAreas
-
-
-Version 0.7.0 [September 25, 2013]
-****************************************************************************************************
-CRITICAL (may break existing content):
-- removed all onEvent handlers (ex. onClick, onTick, onAnimationEnd, etc)
-- removed Ticker.addListener and .removeListener
-- most mouse events now bubble
-- BitmapAnimation renamed to Sprite
-- MouseEvent now inherits from new Event class
-- sprite sheet data's animation .frequency property removed in favour of .speed
-- removed "target" from MouseEvent's param list
-- returning false from an event handler no longer causes dispatchEvent to return false, see Event.preventDefault
-- Added "use strict"; to everything.
-- renamed BoxBlurFilter to BlurFilter
-
-*****
-DEPRECATED (will be removed in a future version):
-- MouseEvent mousemove/mouseup events, see DisplayObject pressmove/pressup
-- SpriteSheetUtils.flip()
-- SpriteSheetUtils.mergeAlpha()
-
-*****
-OTHER:
-- implemented createjs Utils
-- implemented "use strict" mode
-- BitmapAnimation renamed to Sprite
-- renamed the "frequency" property in sprite sheet data to "speed" and changed functionality:
-	* support for non-integer values
-	* inverted outcome vs frequency. Ex. a "speed" value of 2 doubles playback speed, 0.5 halves it
-- added Sprite.framerate and SpriteSheet.framerate
-- added frameOrAnimation param to Sprite constructor
-- deprecated Sprite.offset (no longer functional)
-- added Ticker.timingMode and deprecated Ticker.useRAF
-	* added Ticker.TIMEOUT, Ticker.RAF, Ticker.RAF_SYNCHED timing mode constants
-- added Ticker.getMeasuredTickTime()
-- Ticker now does not automatically init until a listener is added to it
-- added Ticker.reset()
-- added Stage.nextStage to relay interaction events
-- added Graphics.inject()
-- added Text.getMeasuredHeight()
-- fixes and improvements to Touch support
-- fixed setChildIndex when adding to an index lower than the item exists at already.
-- added Graphics.Command
-- merged lots of doc updates (thanks @peteshand)
-- lots of doc, example, & tutorial updates
-- included MouseEvent.nativeEvent for mouseover/out events
-- added rollover / rollout events to DisplayObject
-- prevented mouseover/out and rollover/out events from triggering if the mouse is not over the canvas
-	* ex. within a scrolling div or DOM element layered over top
-- added pressmove / pressup events to DisplayObject
-- added Matrix2D.transformPoint() method
-- fixed an issue when adding the same listener to an event twice
-- added Event class, used by all events
-- MouseEvent inherits from new Event class
-- added .on and .off methods to EventDispatcher
-- fixed an issue with extending EventDispatcher
-- DisplayObject, SpriteSheet, and SpriteSheetBuilder now inherit from EventDispatcher
-- fixed an issue with the tick event's time value being epoch time instead of Timer time
-- added Ticker.getEventTime()
-- added Ticker.maxDelta
-- the initialize methods for Point, Rectangle, and Matrix2D are now public
-- added .copy() to Point, Rectangle, and Matrix2D
-- fixed an issue that could occur when reinitializing Matrix2D
-- added MovieClip.frameBounds
-- fixed errors when the lib was loaded in a browser with no canvas support (ex. IE8)
-- added support for .next on single frame spritesheet animations
-- added the BitmapText class
-- improved DOMElement redraw handling to avoid flicker and layout costs
-- added Stage mouseleave and mouseenter events
-- added tickstart, tickend, drawstart, and drawend events to Stage
-- added getBounds() functionality for all display objects
-- added MovieClip.getLabels() & getCurrentLabel()
-- Filter.getBounds() now returns null as its default value
-- bounds for cache() are now automatically adjusted for filters
-- improved BlurFilter performance and results (thanks to Mario Klingemann)
-- objects added to a MovieClip via addChild will now display over objects managed by the MovieClip
-- Fixed clone on AlphaMapFilter
-- Updated the build process to use NodeJS & Grunt.js. Please refer to the readme in the build folder.
-
-
-Version 0.6.1 [May 14, 2013]
-****************************************************************************************************
-- Updated demos:
-	* propagate the tick event to the stage. This is a best practice.
-	* Added AlphaMaskFilter demo.
-	* Added a "Graphics Winding" demo
-	* Added Safari note to the Cache demo
-- Updated documentation:
-	* Added lots more examples.
-	* Matrix2D.rotate
-	* Matrix2D.tx named incorrectly
-	* Stage.stagemousedown event (stagemouseup was doc'd twice)
-	* DisplayObject.dblclick (case incorrect)
-	* Fixed example in Stage documentation (incorrect)
-    * Fixed example in Text documentation (missing quote)
-    * Fixed updateContext method name in docs (was incorrectly set to "setupContext")
-    * Added sample code to MovieClip documentation, and a MovieClip example.
-	* Added optional parameters to MovieClip constructor
-	* Updated description of DisplayObject.mouseEnabled
-	* Fixed setPaused/getPaused descriptions in Ticker, and added some better descriptions, a few examples, and updated
-		documentation throughout.
-	* Updated SpriteSheetUtils/extractFrame documentation to mention Bitmap/sourceRect and security concerns
-	* Updated Bitmap/cache methods to clarify caching usage for Bitmaps
-	* Updated optional parameter for DisplayObject/cache
-	* Added initial example in EaselJS to show interaction
-- Modified EventDispatcher to avoid unnecessary instanceof and apply
-- Replaced the width=0 hack (for clearing canvases) with a setTransform/clearRect in DisplayObject,
-	Container, and SpriteSheetUtils.
-- Updated clearRect usages to use +1 on width and height to prevent crashes on Android (thanks mikelito)
-- Fixed Matrix2D.scale method to properly apply scale when rotated (thanks fumio)
-- Fixed bug with mouse and touch events in iOS's UIWebView (thanks cubica)
-
-
-Version 0.6.0 [Feb 12, 2013]
-****************************************************************************************************
-- added new event model with EventDispatcher class
-- added DisplayObject.cursor property
-- added Container.getChildByName() method
-- added ButtonHelper class
-- fixed error with AlphaMaskFilter
-- hitArea position now ignores the regX/Y of the target instance
-- added Log class to provide verbose errors while debugging
-- simplified & updated MovieClipPlugin to work with revised TweenJS plugin model
-- added DisplayObject.set() shortcut method
-- added MovieClip.autoReset property
-- added Graphics.isEmpty() method
-- improved support for empty masks
-- added SpriteSheetBuilder.progress
-- added SpriteSheetBuilder.timeSlice
-- removed the callback param on SpriteSheetBuilder.buildAsync, replaced with .onComplete
-- added SpriteSheetBuilder.onComplete and .onProgress
-- fixes for various MovieClip bugs
-- SpriteSheetBuilder now works correctly when adding more than one MovieClip
-- fixed an issue with SpriteSheetBuilder defining frames that exceeded the image bounds
-- added SpriteSheet.getFrameBounds()
-- added BitmapAnimation.getBounds()
-- added closePath support to Graphics.decodePath()
-- changed how animationEnd events are fired, to support calling stop() in the handler
-- animationEnd events now include a "next" value with the name of the next animation
-- event types for MouseEvents now follow DOM standards (mousedown, click, dblclick etc)
-- improved hitArea handling
-- added version.js
-- added MovieClip.currentFrame
-- documentation updates
-- new and improved build process, tools & documentation format
-- added Stage.enableDOMEvents() method
-- added default Stage.handleEvent() for integration with Ticker and new event model
-- deprecated Stage.snapToPixel API
-- added Graphics.ignoreScale API
-- added a matrix parameter to Graphics.beginBitmapFill
-
-
-Version 0.5.0 [Aug 24, 2012]
-****************************************************************************************************
-- moved all c lasses into a configurable createjs namespace
-- added support for multitouch
-- complete rewrite of drawing model to use a hybrid approach (save/restore & matrix)
-- added DisplayObject.mask
-- added Graphics.drawAsPath(ctx)
-- added Text.getMeasuredHeight()
-- added DisplayObject.updateContext(ctx)
-- added DisplayObject.getMatrix(matrix)
-- added DisplayObject.hitArea
-- fixed issue with Text not displaying if .text is 0 or false
-- fix for setChildIndex
-- fix for addChildAt with multiple params
-- added SpriteSheetBuilder
-- added MovieClip.actionsEnabled
-- updates to Ticker to improve support for requestAnimationFrame
-- better support for negative corner values on .drawRoundRectComplex
-- added stage.mouseMoveOutside & mouseEvent.rawX/Y
-- added "createjs.createCanvas()" to support for alternative canvases (ex. exCanvas)
-- added "scale" parameter to cache() and cleaned up the implementation
-- fix for DOMElement with Opera
-- various bug fixes and doc updates
-- changed setTransform to return the instance for use in chaining
-- started adding tutorials to address common questions and make it easier to get started
-- stage.mouseX/Y now defaults to 0 instead of null
-- text.textBaseline now defaults to "top" instead of null (resolved to "alphabetic")
-- text.textAlign now defaults to "left" instead of null
-- text.color now defaults to "#000" instead of null
-- parameters passed to Stage.update are now passed on to onTick handlers
-	- for example, Ticker elapsedTime and paused params
-- correctly resolves mouse positions for CSS scaled canvases & canvases with borders/padding
-- added AlphaMapFilter & AlphaMaskFilter
-- added Touch.disable(stage)
-
-
-Version 0.4.2 [Apr 18, 2012]
-****************************************************************************************************
-- hot fix for issues with Ticker that caused reduced frame rates.
-- NO API CHANGES
-
-
-Version 0.4.1 [Apr 14, 2012]
-****************************************************************************************************
-- DisplayObject.tick has been renamed to onTick
-- fixed a problem with preloading sprite sheet images when using tile based sheets
-- worked around a bug in Safari with addFlippedFrames
-- added setChildIndex(), swapChildrenAt(), and swapChildren() to Container
-- made frequency param on enableMouseOver optional
-- worked around a Chrome 17 bug that would prevent text w/o maxwidth from rendering
-- additional fixes for video as a Bitmap source
-- rewrite of Ticker to simplify implementation and solve issues with useRAF in Safari
-- animations in BitmapAnimation now default to looping
-- added BitmapAnimation.play/stop()
-- added Bitmap.sourceRect
-- Ticker now supports an object with a tick method, or a function as a listener
-- renamed DisplayObject.tick to .onTick
-- added MovieClip class
-- added onComplete to SpriteSheet
-- added ColorMatrix class
-- added Graphics.decodePath for compressed vector paths
-- support for passing a canvas string id to the Stage constructor
-- various bug fixes and doc updates
-- updateCache now clears the cacheCanvas correctly
-
-
-Version 0.4 [Nov 30, 2011]
-****************************************************************************************************
-- completely rewrote BitmapSequence (now BitmapAnimation) & SpriteSheet including data format
-	- BitmapSequence was renamed BitmapAnimation
-	- SpriteSheet now handles calculating frame rects
-	- support for multi-image sprite sheets
-	- support for variable frame sizes
-	- support for frame reuse (non-linear frame order)
-	- support for frame registration points
-	- SpriteSheet supports URIs as sources (and will handle preloading)
-- rewrote SpriteSheetUtils to support SpriteSheet changes
-	- renamed .flip() to .addFlippedFrames() and changed functionality significantly
-	- removed .frameDataToString()
-- fixed support for video sources in Bitmap
-- added support for null canvas for Stage
-- added DOMElement, an experimental display object for including DOM elements in the display list
-- separated tick and draw into separate phases to fix possible race conditions
-- added Matrix2D.isIdentity()
-- support for double click events (thanks to rbarazi)
-- added MouseEvent.nativeEvent and MouseEvent.target properties
-- fixes to Ticker, added second "paused" param when it calls tick
-- added experimental support for requestAnimationFrame to Ticker
-- fixed a problem with caching Container instances
-- fixed an issue with .parent not being assigned on children of cloned Containers
-- added filter support via DisplayObject.filters and Filter objects
-	- added sample filters: ColorFilter, ColorMatrixFilter, and BoxBlurFilter
-- added DisplayObject.setTransform()
-- added DisplayObject.onDoubleClick handler (thanks to rbarazi)
-- added DisplayObject.cacheID and DisplayObject.getCacheDataURL()
-- performance optimization for DisplayObject drawing (6910e6849856bd0740f8)
-- added support for touch input (single point) via the Touch class
-- added support for passing an image URI to the Bitmap constructor
-- fixes to Shadow
-- optimizations
-- documentation updates
-
-
-Version 0.3.2 [Mar 2, 2011]
-****************************************************************************************************
-- added stage.mouseInBounds
-- added DisplayObject.onMouseOver and onMouseOut callbacks
-- added stage.enableMouseOver(freq)
-- improved support for calculating mouseX/Y in divs with relative positioning
-- fixed Graphics.clone()
-- fixed an issue with shadows not being reset properly
-- migrated to use YUIDocs instead of JSDocs
-- fixed an issue that prevented BitmapSequence instances with frameData from working with gotoAndPlay(frameNumber)
-
-
-Version 0.3.1 [Feb 13, 2011]
-****************************************************************************************************
-- fixed issues with hitTest and mouse event callbacks on Container instances.
-- added recursive clone option to Container and Shape
-- fix for snapToPixel
-- added cache, updateCache, and HelloWorld demos
-- extensive code cleanup, including improved support for jsdoc
-
-
-Version 0.3 [Feb 8, 2011]
-****************************************************************************************************
-- renamed Tick to Ticker
-- adding a listener to Ticker twice will now move it to the end of the listener list
-- added Ticker.getMeasuredFPS()
-- added Ticker.setFPS()
-- renamed Stage.tick to Stage.update and made Stage.tick point to Stage.update
-- made the pauseable param "true" by default on Ticker.addListener()
-- added Stage.toDataURL(backgroundColor, mimeType)
-- renamed Rectangle.w/h to width/height
-- improvements to commenting and documentation
-- formalized inheritance model to make code more readable
-- changed color to null instead of 0 in Shadow.IDENTITY
-- fixed an error with simple sprite sheets that weren't set to loop
-- implemented "tiny" instructions for Graphics. (ex. myGraphics.f("#0FF").c(x,y,r) )
-- fixed problems with Graphics.clone()
-- fixed bug with passing instructions to a Graphics object constructor
-- complete rewrite of the render engine to be cleaner and more flexible
-- added .decompose() method to Matrix2D
-- added .skew() method to Matrix2D
-- added .skewX/Y on DisplayObject
-- added SpriteSheetUtils.extractFrame(spriteSheet,frame) method
-- added basic multi-line support for Text
-- added DisplayObject.suppressCrossDomainErrors property
-- complete rewrite of the hit testing system to be cleaner and run 5-10x faster
-- improved the interaction model:
-	- added .onPress, .onClick callbacks on DisplayObject
-	- removed .mouseChildren from Container
-	- made .mouseEnabled true by default
-	- added .onMouseDown, .onMouseUp, and .onMouseMove callbacks on Stage
-	- added MouseEvent
-- Stage.getObjectsUnderPoint() has been moved to Container
-- added Container.contains(child) method
-- added DisplayObject.compositeOperation
-- added appendProperties() and prependProperties methods to Matrix2D
-- added DisplayObject.hitTest() method
-- added stage.snapToPixelEnabled and displayObject.snapToPixel
-- added DisplayObject.updateCache()
-- renamed minified file from easeljs.js to easel.js
-- Re-factored directory layout
-
-
-Version 0.2.1 [Jan 12, 2011]
-****************************************************************************************************
-- optimized Graphics: reduced overhead by 80-90%
-- added drawPolyStar method to Graphics
-- fixed bug with using canvas as an image source for Bitmap
-- made mouseChildren true by default for stage
-- fixed major bug with Ticker.getTime()
-
-
-Version 0.2 [Jan 6, 2011]
-****************************************************************************************************
-Focus on vector graphics and text.
-- repackaged all class files to "easeljs" instead of "com.gskinner"
-- added Graphics API, and revised Shape to use a Graphics instance
-- added Text class
-- added Point class and updated CoordTransform to use it
-- added Rectangle class
-- fixed minor issue with Ticker
-- added initial implementation of Stage.mouseX/Y (likely to change)
-- added new examples, updated others to work with revised APIs
-- minor tweaks, fixes to code and documentation
-- added support for multiple params on Container.addChild, addChildAt, removeChild & removeChildAt
-
-Version 0.1 [Dec 17, 2010]
-****************************************************************************************************
-Initial release.
+
+
+Version 0.7.1 [December 12, 2013]
+****************************************************************************************************
+- fixed issue with mouseChildren not working with nested Containers
+- fixed issue where first call to Ticker.addEventListener() did not return the listener
+- added DisplayObject.tickEnabled & Container.tickChildren
+- fixed an issue related to modal dialogs and pointer position for mouse down
+- fixed an issue when calling gotoAndStop(animation) in the animationend event stack for the same animation
+- ColorMatrix no longer extends Array
+- fixed ColorMatrix.toArray(), .concat(), and .clone()
+- changed dblclick to use a canvas listener instead of global listener
+- added MouseEvent.localX/Y
+- fixed touch/multitouch in IE11
+- fixed issue with -1 mouse pointers (thanks cubica)
+- fixed issue with AlphaMapFilter (thanks Dave)
+- added willTrigger() to EventDispatcher
+- modified mouse event flow so items with no listeners are not checked for a hitTest.
+	- avoids unnecessary cross-domain issues introduced in EaselJS 0.7.0, when loaded images don't have any mouse listeners on them.
+- getObjectsUnderPoint() and getObjectUnderPoint() now account for hitAreas
+
+
+Version 0.7.0 [September 25, 2013]
+****************************************************************************************************
+CRITICAL (may break existing content):
+- removed all onEvent handlers (ex. onClick, onTick, onAnimationEnd, etc)
+- removed Ticker.addListener and .removeListener
+- most mouse events now bubble
+- BitmapAnimation renamed to Sprite
+- MouseEvent now inherits from new Event class
+- sprite sheet data's animation .frequency property removed in favour of .speed
+- removed "target" from MouseEvent's param list
+- returning false from an event handler no longer causes dispatchEvent to return false, see Event.preventDefault
+- Added "use strict"; to everything.
+- renamed BoxBlurFilter to BlurFilter
+
+*****
+DEPRECATED (will be removed in a future version):
+- MouseEvent mousemove/mouseup events, see DisplayObject pressmove/pressup
+- SpriteSheetUtils.flip()
+- SpriteSheetUtils.mergeAlpha()
+
+*****
+OTHER:
+- implemented createjs Utils
+- implemented "use strict" mode
+- BitmapAnimation renamed to Sprite
+- renamed the "frequency" property in sprite sheet data to "speed" and changed functionality:
+	* support for non-integer values
+	* inverted outcome vs frequency. Ex. a "speed" value of 2 doubles playback speed, 0.5 halves it
+- added Sprite.framerate and SpriteSheet.framerate
+- added frameOrAnimation param to Sprite constructor
+- deprecated Sprite.offset (no longer functional)
+- added Ticker.timingMode and deprecated Ticker.useRAF
+	* added Ticker.TIMEOUT, Ticker.RAF, Ticker.RAF_SYNCHED timing mode constants
+- added Ticker.getMeasuredTickTime()
+- Ticker now does not automatically init until a listener is added to it
+- added Ticker.reset()
+- added Stage.nextStage to relay interaction events
+- added Graphics.inject()
+- added Text.getMeasuredHeight()
+- fixes and improvements to Touch support
+- fixed setChildIndex when adding to an index lower than the item exists at already.
+- added Graphics.Command
+- merged lots of doc updates (thanks @peteshand)
+- lots of doc, example, & tutorial updates
+- included MouseEvent.nativeEvent for mouseover/out events
+- added rollover / rollout events to DisplayObject
+- prevented mouseover/out and rollover/out events from triggering if the mouse is not over the canvas
+	* ex. within a scrolling div or DOM element layered over top
+- added pressmove / pressup events to DisplayObject
+- added Matrix2D.transformPoint() method
+- fixed an issue when adding the same listener to an event twice
+- added Event class, used by all events
+- MouseEvent inherits from new Event class
+- added .on and .off methods to EventDispatcher
+- fixed an issue with extending EventDispatcher
+- DisplayObject, SpriteSheet, and SpriteSheetBuilder now inherit from EventDispatcher
+- fixed an issue with the tick event's time value being epoch time instead of Timer time
+- added Ticker.getEventTime()
+- added Ticker.maxDelta
+- the initialize methods for Point, Rectangle, and Matrix2D are now public
+- added .copy() to Point, Rectangle, and Matrix2D
+- fixed an issue that could occur when reinitializing Matrix2D
+- added MovieClip.frameBounds
+- fixed errors when the lib was loaded in a browser with no canvas support (ex. IE8)
+- added support for .next on single frame spritesheet animations
+- added the BitmapText class
+- improved DOMElement redraw handling to avoid flicker and layout costs
+- added Stage mouseleave and mouseenter events
+- added tickstart, tickend, drawstart, and drawend events to Stage
+- added getBounds() functionality for all display objects
+- added MovieClip.getLabels() & getCurrentLabel()
+- Filter.getBounds() now returns null as its default value
+- bounds for cache() are now automatically adjusted for filters
+- improved BlurFilter performance and results (thanks to Mario Klingemann)
+- objects added to a MovieClip via addChild will now display over objects managed by the MovieClip
+- Fixed clone on AlphaMapFilter
+- Updated the build process to use NodeJS & Grunt.js. Please refer to the readme in the build folder.
+
+
+Version 0.6.1 [May 14, 2013]
+****************************************************************************************************
+- Updated demos:
+	* propagate the tick event to the stage. This is a best practice.
+	* Added AlphaMaskFilter demo.
+	* Added a "Graphics Winding" demo
+	* Added Safari note to the Cache demo
+- Updated documentation:
+	* Added lots more examples.
+	* Matrix2D.rotate
+	* Matrix2D.tx named incorrectly
+	* Stage.stagemousedown event (stagemouseup was doc'd twice)
+	* DisplayObject.dblclick (case incorrect)
+	* Fixed example in Stage documentation (incorrect)
+    * Fixed example in Text documentation (missing quote)
+    * Fixed updateContext method name in docs (was incorrectly set to "setupContext")
+    * Added sample code to MovieClip documentation, and a MovieClip example.
+	* Added optional parameters to MovieClip constructor
+	* Updated description of DisplayObject.mouseEnabled
+	* Fixed setPaused/getPaused descriptions in Ticker, and added some better descriptions, a few examples, and updated
+		documentation throughout.
+	* Updated SpriteSheetUtils/extractFrame documentation to mention Bitmap/sourceRect and security concerns
+	* Updated Bitmap/cache methods to clarify caching usage for Bitmaps
+	* Updated optional parameter for DisplayObject/cache
+	* Added initial example in EaselJS to show interaction
+- Modified EventDispatcher to avoid unnecessary instanceof and apply
+- Replaced the width=0 hack (for clearing canvases) with a setTransform/clearRect in DisplayObject,
+	Container, and SpriteSheetUtils.
+- Updated clearRect usages to use +1 on width and height to prevent crashes on Android (thanks mikelito)
+- Fixed Matrix2D.scale method to properly apply scale when rotated (thanks fumio)
+- Fixed bug with mouse and touch events in iOS's UIWebView (thanks cubica)
+
+
+Version 0.6.0 [Feb 12, 2013]
+****************************************************************************************************
+- added new event model with EventDispatcher class
+- added DisplayObject.cursor property
+- added Container.getChildByName() method
+- added ButtonHelper class
+- fixed error with AlphaMaskFilter
+- hitArea position now ignores the regX/Y of the target instance
+- added Log class to provide verbose errors while debugging
+- simplified & updated MovieClipPlugin to work with revised TweenJS plugin model
+- added DisplayObject.set() shortcut method
+- added MovieClip.autoReset property
+- added Graphics.isEmpty() method
+- improved support for empty masks
+- added SpriteSheetBuilder.progress
+- added SpriteSheetBuilder.timeSlice
+- removed the callback param on SpriteSheetBuilder.buildAsync, replaced with .onComplete
+- added SpriteSheetBuilder.onComplete and .onProgress
+- fixes for various MovieClip bugs
+- SpriteSheetBuilder now works correctly when adding more than one MovieClip
+- fixed an issue with SpriteSheetBuilder defining frames that exceeded the image bounds
+- added SpriteSheet.getFrameBounds()
+- added BitmapAnimation.getBounds()
+- added closePath support to Graphics.decodePath()
+- changed how animationEnd events are fired, to support calling stop() in the handler
+- animationEnd events now include a "next" value with the name of the next animation
+- event types for MouseEvents now follow DOM standards (mousedown, click, dblclick etc)
+- improved hitArea handling
+- added version.js
+- added MovieClip.currentFrame
+- documentation updates
+- new and improved build process, tools & documentation format
+- added Stage.enableDOMEvents() method
+- added default Stage.handleEvent() for integration with Ticker and new event model
+- deprecated Stage.snapToPixel API
+- added Graphics.ignoreScale API
+- added a matrix parameter to Graphics.beginBitmapFill
+
+
+Version 0.5.0 [Aug 24, 2012]
+****************************************************************************************************
+- moved all c lasses into a configurable createjs namespace
+- added support for multitouch
+- complete rewrite of drawing model to use a hybrid approach (save/restore & matrix)
+- added DisplayObject.mask
+- added Graphics.drawAsPath(ctx)
+- added Text.getMeasuredHeight()
+- added DisplayObject.updateContext(ctx)
+- added DisplayObject.getMatrix(matrix)
+- added DisplayObject.hitArea
+- fixed issue with Text not displaying if .text is 0 or false
+- fix for setChildIndex
+- fix for addChildAt with multiple params
+- added SpriteSheetBuilder
+- added MovieClip.actionsEnabled
+- updates to Ticker to improve support for requestAnimationFrame
+- better support for negative corner values on .drawRoundRectComplex
+- added stage.mouseMoveOutside & mouseEvent.rawX/Y
+- added "createjs.createCanvas()" to support for alternative canvases (ex. exCanvas)
+- added "scale" parameter to cache() and cleaned up the implementation
+- fix for DOMElement with Opera
+- various bug fixes and doc updates
+- changed setTransform to return the instance for use in chaining
+- started adding tutorials to address common questions and make it easier to get started
+- stage.mouseX/Y now defaults to 0 instead of null
+- text.textBaseline now defaults to "top" instead of null (resolved to "alphabetic")
+- text.textAlign now defaults to "left" instead of null
+- text.color now defaults to "#000" instead of null
+- parameters passed to Stage.update are now passed on to onTick handlers
+	- for example, Ticker elapsedTime and paused params
+- correctly resolves mouse positions for CSS scaled canvases & canvases with borders/padding
+- added AlphaMapFilter & AlphaMaskFilter
+- added Touch.disable(stage)
+
+
+Version 0.4.2 [Apr 18, 2012]
+****************************************************************************************************
+- hot fix for issues with Ticker that caused reduced frame rates.
+- NO API CHANGES
+
+
+Version 0.4.1 [Apr 14, 2012]
+****************************************************************************************************
+- DisplayObject.tick has been renamed to onTick
+- fixed a problem with preloading sprite sheet images when using tile based sheets
+- worked around a bug in Safari with addFlippedFrames
+- added setChildIndex(), swapChildrenAt(), and swapChildren() to Container
+- made frequency param on enableMouseOver optional
+- worked around a Chrome 17 bug that would prevent text w/o maxwidth from rendering
+- additional fixes for video as a Bitmap source
+- rewrite of Ticker to simplify implementation and solve issues with useRAF in Safari
+- animations in BitmapAnimation now default to looping
+- added BitmapAnimation.play/stop()
+- added Bitmap.sourceRect
+- Ticker now supports an object with a tick method, or a function as a listener
+- renamed DisplayObject.tick to .onTick
+- added MovieClip class
+- added onComplete to SpriteSheet
+- added ColorMatrix class
+- added Graphics.decodePath for compressed vector paths
+- support for passing a canvas string id to the Stage constructor
+- various bug fixes and doc updates
+- updateCache now clears the cacheCanvas correctly
+
+
+Version 0.4 [Nov 30, 2011]
+****************************************************************************************************
+- completely rewrote BitmapSequence (now BitmapAnimation) & SpriteSheet including data format
+	- BitmapSequence was renamed BitmapAnimation
+	- SpriteSheet now handles calculating frame rects
+	- support for multi-image sprite sheets
+	- support for variable frame sizes
+	- support for frame reuse (non-linear frame order)
+	- support for frame registration points
+	- SpriteSheet supports URIs as sources (and will handle preloading)
+- rewrote SpriteSheetUtils to support SpriteSheet changes
+	- renamed .flip() to .addFlippedFrames() and changed functionality significantly
+	- removed .frameDataToString()
+- fixed support for video sources in Bitmap
+- added support for null canvas for Stage
+- added DOMElement, an experimental display object for including DOM elements in the display list
+- separated tick and draw into separate phases to fix possible race conditions
+- added Matrix2D.isIdentity()
+- support for double click events (thanks to rbarazi)
+- added MouseEvent.nativeEvent and MouseEvent.target properties
+- fixes to Ticker, added second "paused" param when it calls tick
+- added experimental support for requestAnimationFrame to Ticker
+- fixed a problem with caching Container instances
+- fixed an issue with .parent not being assigned on children of cloned Containers
+- added filter support via DisplayObject.filters and Filter objects
+	- added sample filters: ColorFilter, ColorMatrixFilter, and BoxBlurFilter
+- added DisplayObject.setTransform()
+- added DisplayObject.onDoubleClick handler (thanks to rbarazi)
+- added DisplayObject.cacheID and DisplayObject.getCacheDataURL()
+- performance optimization for DisplayObject drawing (6910e6849856bd0740f8)
+- added support for touch input (single point) via the Touch class
+- added support for passing an image URI to the Bitmap constructor
+- fixes to Shadow
+- optimizations
+- documentation updates
+
+
+Version 0.3.2 [Mar 2, 2011]
+****************************************************************************************************
+- added stage.mouseInBounds
+- added DisplayObject.onMouseOver and onMouseOut callbacks
+- added stage.enableMouseOver(freq)
+- improved support for calculating mouseX/Y in divs with relative positioning
+- fixed Graphics.clone()
+- fixed an issue with shadows not being reset properly
+- migrated to use YUIDocs instead of JSDocs
+- fixed an issue that prevented BitmapSequence instances with frameData from working with gotoAndPlay(frameNumber)
+
+
+Version 0.3.1 [Feb 13, 2011]
+****************************************************************************************************
+- fixed issues with hitTest and mouse event callbacks on Container instances.
+- added recursive clone option to Container and Shape
+- fix for snapToPixel
+- added cache, updateCache, and HelloWorld demos
+- extensive code cleanup, including improved support for jsdoc
+
+
+Version 0.3 [Feb 8, 2011]
+****************************************************************************************************
+- renamed Tick to Ticker
+- adding a listener to Ticker twice will now move it to the end of the listener list
+- added Ticker.getMeasuredFPS()
+- added Ticker.setFPS()
+- renamed Stage.tick to Stage.update and made Stage.tick point to Stage.update
+- made the pauseable param "true" by default on Ticker.addListener()
+- added Stage.toDataURL(backgroundColor, mimeType)
+- renamed Rectangle.w/h to width/height
+- improvements to commenting and documentation
+- formalized inheritance model to make code more readable
+- changed color to null instead of 0 in Shadow.IDENTITY
+- fixed an error with simple sprite sheets that weren't set to loop
+- implemented "tiny" instructions for Graphics. (ex. myGraphics.f("#0FF").c(x,y,r) )
+- fixed problems with Graphics.clone()
+- fixed bug with passing instructions to a Graphics object constructor
+- complete rewrite of the render engine to be cleaner and more flexible
+- added .decompose() method to Matrix2D
+- added .skew() method to Matrix2D
+- added .skewX/Y on DisplayObject
+- added SpriteSheetUtils.extractFrame(spriteSheet,frame) method
+- added basic multi-line support for Text
+- added DisplayObject.suppressCrossDomainErrors property
+- complete rewrite of the hit testing system to be cleaner and run 5-10x faster
+- improved the interaction model:
+	- added .onPress, .onClick callbacks on DisplayObject
+	- removed .mouseChildren from Container
+	- made .mouseEnabled true by default
+	- added .onMouseDown, .onMouseUp, and .onMouseMove callbacks on Stage
+	- added MouseEvent
+- Stage.getObjectsUnderPoint() has been moved to Container
+- added Container.contains(child) method
+- added DisplayObject.compositeOperation
+- added appendProperties() and prependProperties methods to Matrix2D
+- added DisplayObject.hitTest() method
+- added stage.snapToPixelEnabled and displayObject.snapToPixel
+- added DisplayObject.updateCache()
+- renamed minified file from easeljs.js to easel.js
+- Re-factored directory layout
+
+
+Version 0.2.1 [Jan 12, 2011]
+****************************************************************************************************
+- optimized Graphics: reduced overhead by 80-90%
+- added drawPolyStar method to Graphics
+- fixed bug with using canvas as an image source for Bitmap
+- made mouseChildren true by default for stage
+- fixed major bug with Ticker.getTime()
+
+
+Version 0.2 [Jan 6, 2011]
+****************************************************************************************************
+Focus on vector graphics and text.
+- repackaged all class files to "easeljs" instead of "com.gskinner"
+- added Graphics API, and revised Shape to use a Graphics instance
+- added Text class
+- added Point class and updated CoordTransform to use it
+- added Rectangle class
+- fixed minor issue with Ticker
+- added initial implementation of Stage.mouseX/Y (likely to change)
+- added new examples, updated others to work with revised APIs
+- minor tweaks, fixes to code and documentation
+- added support for multiple params on Container.addChild, addChildAt, removeChild & removeChildAt
+
+Version 0.1 [Dec 17, 2010]
+****************************************************************************************************
+Initial release.